--- conflicted
+++ resolved
@@ -1,12 +1,7 @@
 <HTML>
 <HEAD>
-<<<<<<< HEAD
 <TITLE>LAMMPS-ICMS Users Manual</TITLE>
-<META NAME="docnumber" CONTENT="14 Jun 2014 version">
-=======
-<TITLE>LAMMPS Users Manual</TITLE>
 <META NAME="docnumber" CONTENT="28 Jun 2014 version">
->>>>>>> 74d63800
 <META NAME="author" CONTENT="http://lammps.sandia.gov - Sandia National Laboratories">
 <META NAME="copyright" CONTENT="Copyright (2003) Sandia Corporation.  This software and manual is distributed under the GNU General Public License.">
 </HEAD>
@@ -27,11 +22,7 @@
 
 <CENTER><H3>LAMMPS-ICMS Documentation 
 </H3></CENTER>
-<<<<<<< HEAD
-<CENTER><H4>14 Jun 2014 version 
-=======
 <CENTER><H4>28 Jun 2014 version 
->>>>>>> 74d63800
 </H4></CENTER>
 <H4>Version info: 
 </H4>
