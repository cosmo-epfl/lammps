--- conflicted
+++ resolved
@@ -974,7 +974,6 @@
 This is a restriction due to the way atoms are organized in a list to
 enable the atom_modify first command. :dd
 
-<<<<<<< HEAD
 {Support for writing images in JPEG format not included} :dt
 
 LAMMPS was not built with the -DLAMMPS_JPEG switch in the Makefile. :dd
@@ -983,8 +982,6 @@
 
 LAMMPS was not built with the -DLAMMPS_PNG switch in the Makefile. :dd
 
-=======
->>>>>>> 479c7ec1
 {Cannot dump sort on atom IDs with no atom IDs defined} :dt
 
 Self-explanatory. :dd
