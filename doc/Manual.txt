--- conflicted
+++ resolved
@@ -17,13 +17,8 @@
 
 <H1></H1>
 
-<<<<<<< HEAD
 LAMMPS-ICMS Documentation :c,h3
-20 Jan 2014 version :c,h4
-=======
-LAMMPS Documentation :c,h3
 26 Jan20 2014 version :c,h4
->>>>>>> 1bc6cf22
 
 Version info: :h4
 
