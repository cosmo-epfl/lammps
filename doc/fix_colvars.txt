"LAMMPS WWW Site"_lws - "LAMMPS Documentation"_ld - "LAMMPS Commands"_lc :c

:link(lws,http://lammps.sandia.gov)
:link(ld,Manual.html)
:link(lc,Section_commands.html#comm)

:line

fix colvars command :h3

[Syntax:]

fix ID group-ID colvars configfile keyword values ... :pre

ID, group-ID are documented in "fix"_fix.html command :ulb,l
colvars = style name of this fix command :l
configfile = the configuration file for the colvars module :l
keyword = {input} or {output} or {seed} or {tstat} :l
  {input} arg = colvars.state file name or prefix or NULL (default: NULL)
  {output} arg = output filename prefix (default: out)
  {seed} arg = seed for random number generator (default: 1966)
  {unwrap} arg = {yes} or {no}
<<<<<<< HEAD
    use unwrapped coordinates in collective variables (default: yes)
=======
    use unwrapped coordinates in collective variables (default: no)
>>>>>>> 553d0cf0
  {tstat} arg = fix id of a thermostat or NULL (default: NULL) :pre
:ule

[Examples:]

fix colvars peptide peptide.colvars.inp seed 2122 input peptide.colvars.state output peptide unwrap yes
fix colvars all colvars.inp :pre

[Description:]

This fix interfaces LAMMPS to a "collective variables" or "colvars"
module library which allows to calculate potentials of mean force
(PMFs) for any set of colvars, using different sampling methods:
currently implemented are the Adaptive Biasing Force (ABF) method,
metadynamics, Steered Molecular Dynamics (SMD) and Umbrella Sampling
(US) via a flexible harmonic restraint bias. This documentation
describes only the colvars fix itself and LAMMPS specific parts of the
code.  The documentation of the colvars implementation itself is
available as part of the "NAMD online
documentation"_http://www.ks.uiuc.edu/Research/namd/2.8/ug/node53.html

There are example scripts for using this package with LAMMPS in
examples/USER/colvars.

The implementation of the portable collective variable library is also
documented in "(Henin)"_#Henin

:line

The only mandatory argument to the fix is the filename to the colvars
input file that contains all input that is independent from the MD
program in which the colvars library has been integrated.

The {group-ID} entry is ignored. The collective variable module will
always apply to the entire system, i.e. use the group {all}.

The {input} keyword allows to specify a state file that would contain
the information required in order to continue a calculation, e.g.
from a restart. Setting it to NULL will start a new colvars run.

The {output} keyword allows to specify the output prefix. All output
files generated will use this prefix followed by the ".colvars." and
a word like "state" or "traj".

The {seed} keyword contains the seed for the random number generator
that will be used in the colvars module.

The {unwrap} keyword controls whether wrapped or unwrapped coordinates
are passed to the colvars library for calculation of the collective
<<<<<<< HEAD
variables and the resulting forces. The default is {yes}, i.e. to use
the image flags to reconstruct the absolute atom positions.
Setting this to {no} will use the current local coordinates that are
wrapped back into the simulation cell at each re-neighboring instead.
=======
variables and the resulting forces. The default is {no}, i.e. to use the
current local coordinates that are wrapped back into the simulation cell
at each re-neighboring. Setting this to {yes} will use the image flags
to reconstruct the absolute atom positions.
>>>>>>> 553d0cf0

The {tstat} keyword can be either NULL or the label of a thermostating
fix that thermostats all atoms in the fix colvars group. This will be
used to provide the colvars module with the current thermostat target
temperature.

[Restart, fix_modify, output, run start/stop, minimize info:]

No information about this fix is written to "binary restart
files"_restart.html.

The "fix_modify"_fix_modify.html {energy} option is supported by this
fix to add the energy change from the biasing force added by the fix
to the system's potential energy as part of "thermodynamic
output"_thermo_style.html.

This fix computes a global scalar which can be accessed by various
"output commands"_Section_howto.html#howto_15.  The scalar is the
cummulative energy change due to this fix.  The scalar value
calculated by this fix is "extensive".

[Restrictions:]

This fix is part of the USER-COLVARS package.  It is only enabled if
LAMMPS was built with that package.  See the "Making
LAMMPS"_Section_start.html#start_3 section for more info.

There can only be one colvars fix active at a time. Since the
colvars module itself can handle an arbitrary number of collective
variables and always applies to the entire system, this is not
really a deficit in practice.

[Related commands:]

"fix smd"_fix_smd.html

[Default:]

The default options are input = NULL, output = out, seed = 1966, unwrap yes, 
and tstat = NULL.

:line

:link(Henin)
[(Henin)] Hénin, Fiorin, Chipot, Klein, J. Chem. Theory Comput., 6,
35-47 (2010)
<|MERGE_RESOLUTION|>--- conflicted
+++ resolved
@@ -20,11 +20,7 @@
   {output} arg = output filename prefix (default: out)
   {seed} arg = seed for random number generator (default: 1966)
   {unwrap} arg = {yes} or {no}
-<<<<<<< HEAD
     use unwrapped coordinates in collective variables (default: yes)
-=======
-    use unwrapped coordinates in collective variables (default: no)
->>>>>>> 553d0cf0
   {tstat} arg = fix id of a thermostat or NULL (default: NULL) :pre
 :ule
 
@@ -74,17 +70,10 @@
 
 The {unwrap} keyword controls whether wrapped or unwrapped coordinates
 are passed to the colvars library for calculation of the collective
-<<<<<<< HEAD
 variables and the resulting forces. The default is {yes}, i.e. to use
 the image flags to reconstruct the absolute atom positions.
 Setting this to {no} will use the current local coordinates that are
 wrapped back into the simulation cell at each re-neighboring instead.
-=======
-variables and the resulting forces. The default is {no}, i.e. to use the
-current local coordinates that are wrapped back into the simulation cell
-at each re-neighboring. Setting this to {yes} will use the image flags
-to reconstruct the absolute atom positions.
->>>>>>> 553d0cf0
 
 The {tstat} keyword can be either NULL or the label of a thermostating
 fix that thermostats all atoms in the fix colvars group. This will be
