--- conflicted
+++ resolved
@@ -1049,16 +1049,10 @@
 
 -nocite :pre
 
-<<<<<<< HEAD
-Disable writing the log.cite file which is normally written to record
-a list of references for methodologies that were used during the 
-current LAMMPS run.
-=======
 Disable writing the log.cite file which is normally written to list
 references for specific cite-able features used during a LAMMPS run.
 See the "citation page"_http://lammps.sandia.gov/cite.html for more
 details.
->>>>>>> bb72ec9d
 
 -partition 8x2 4 5 ... :pre
 
