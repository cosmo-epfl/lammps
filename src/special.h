--- conflicted
+++ resolved
@@ -26,12 +26,7 @@
 
  private:
   int me,nprocs;
-<<<<<<< HEAD
-  int **onetwo,**onethree,**onefour;
-=======
   tagint **onetwo,**onethree,**onefour;
-  int dihedral_flag;
->>>>>>> 687616b2
 
   // data used by ring callback methods
 
