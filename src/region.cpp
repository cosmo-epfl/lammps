--- conflicted
+++ resolved
@@ -380,11 +380,7 @@
   if (moveflag || rotateflag) dynamic = 1;
   else dynamic = 0;
 
-<<<<<<< HEAD
-  // initialize variables
-=======
   // initialize option variables in case region is used between runs
 
->>>>>>> 71f4cdf3
   init();
 }