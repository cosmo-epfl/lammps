# openmpi = Fedora 12, gcc-4.4.3, OpenMPI-1.4.1, FFTW-2.1.5
# to select openmpi (over mpich) do: module load openmpi-x86_64
SHELL = /bin/sh

# ---------------------------------------------------------------------
# compiler/linker settings
# specify flags and libraries needed for your compiler

CC =		mpic++
CCFLAGS =	-O3 -march=native -mpc64 -fno-exceptions -fno-rtti -ffast-math -funroll-loops -fstrict-aliasing -Wall -W -Wno-uninitialized -ggdb -gdwarf-2
DEPFLAGS =	-M
LINK =		mpic++
LINKFLAGS =	-O -ggdb -gdwarf-2
LIB =           -Wl,-rpath,/usr/lib64/openmpi/lib -lstdc++
ARCHIVE =	ar
ARFLAGS =	-rcsv
SIZE =		size

# ---------------------------------------------------------------------
# LAMMPS-specific settings
# specify settings for LAMMPS features you will use
# if you change any -D setting, do full re-compile after "make clean"

# LAMMPS ifdef settings, OPTIONAL
# see possible settings in doc/Section_start.html#2_2 (step 4)

LMP_INC =	-DLAMMPS_GZIP -DMALLOC_MEMALIGN=64

# MPI library, REQUIRED
# see discussion in doc/Section_start.html#2_2 (step 5)
# can point to dummy MPI library in src/STUBS as in Makefile.serial
# INC = path for mpi.h, MPI compiler settings
# PATH = path for MPI library
# LIB = name of MPI library

MPI_INC =       
MPI_PATH = 
MPI_LIB =	

# FFT library, OPTIONAL
# see discussion in doc/Section_start.html#2_2 (step 6)
# can be left blank to use provided KISS FFT library
# INC = -DFFT setting, e.g. -DFFT_FFTW, FFT compiler settings
# PATH = path for FFT library
# LIB = name of FFT library

FFT_INC =       -DFFT_FFTW
FFT_PATH = 
FFT_LIB =	-lfftw

# JPEG library, OPTIONAL
# see discussion in doc/Section_start.html#2_2 (step 7)
# only needed if -DLAMMPS_JPEG listed with LMP_INC
# INC = path for jpeglib.h
# PATH = path for JPEG library
# LIB = name of JPEG library

<<<<<<< HEAD
gpu_SYSLIB =       -lcudart -lcuda
meam_SYSLIB =      -lgfortran
reax_SYSLIB =      -lgfortran
user-atc_SYSLIB =  -lblas -llapack

gpu_SYSPATH =      -L$(HOME)/cuda/lib64 -L/usr/lib64/nvidia  -Wl,-rpath,$(HOME)/cuda/lib64
meam_SYSPATH =     -L/opt/intel/fce/10.0.023/lib
reax_SYSPATH =     -L/opt/intel/fce/10.0.023/lib
user-atc_SYSPATH = 	
=======
JPG_INC =       
JPG_PATH = 	
JPG_LIB =	
>>>>>>> adbeb027

# ---------------------------------------------------------------------
# build rules and dependencies
# no need to edit this section

include	Makefile.package.settings
include	Makefile.package

EXTRA_INC = $(LMP_INC) $(PKG_INC) $(MPI_INC) $(FFT_INC) $(JPG_INC) $(PKG_SYSINC)
EXTRA_PATH = $(PKG_PATH) $(MPI_PATH) $(FFT_PATH) $(JPG_PATH) $(PKG_SYSPATH)
EXTRA_LIB = $(PKG_LIB) $(MPI_LIB) $(FFT_LIB) $(JPG_LIB) $(PKG_SYSLIB)

# Link target

$(EXE):	$(OBJ)
	$(LINK) $(LINKFLAGS) $(EXTRA_PATH) $(OBJ) $(EXTRA_LIB) $(LIB) -o $(EXE)
	$(SIZE) $(EXE)

# Library target

lib:	$(OBJ)
	$(ARCHIVE) $(ARFLAGS) $(EXE) $(OBJ)

# Compilation rules

%.o:%.cpp
	$(CC) $(CCFLAGS) $(EXTRA_INC) -c $<

%.d:%.cpp
	$(CC) $(CCFLAGS) $(EXTRA_INC) $(DEPFLAGS) $< > $@

# Individual dependencies

DEPENDS = $(OBJ:.o=.d)
sinclude $(DEPENDS)<|MERGE_RESOLUTION|>--- conflicted
+++ resolved
@@ -55,21 +55,9 @@
 # PATH = path for JPEG library
 # LIB = name of JPEG library
 
-<<<<<<< HEAD
-gpu_SYSLIB =       -lcudart -lcuda
-meam_SYSLIB =      -lgfortran
-reax_SYSLIB =      -lgfortran
-user-atc_SYSLIB =  -lblas -llapack
-
-gpu_SYSPATH =      -L$(HOME)/cuda/lib64 -L/usr/lib64/nvidia  -Wl,-rpath,$(HOME)/cuda/lib64
-meam_SYSPATH =     -L/opt/intel/fce/10.0.023/lib
-reax_SYSPATH =     -L/opt/intel/fce/10.0.023/lib
-user-atc_SYSPATH = 	
-=======
 JPG_INC =       
 JPG_PATH = 	
 JPG_LIB =	
->>>>>>> adbeb027
 
 # ---------------------------------------------------------------------
 # build rules and dependencies
