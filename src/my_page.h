--- conflicted
+++ resolved
@@ -30,17 +30,6 @@
    T *vget() = return ptr to maxchunk datums, use as needed, then call vgot()
      all gets return NULL if error encountered
    vgot(N) = used N datums of previous vget(), N < maxchunk required
-<<<<<<< HEAD
-   void init(maxchunk, pagesize, pagedelta) (re-)initializes allocator. call right after "new".
-     maxchunk = max # of datums in one chunk, default = 1
-     pagesize = # of datums in one page, default = 1024
-               should be insure big enough to store multiple chunks
-     pagedelta = # of pages to allocate at a time, default = 1
-   void reset() = clear pages w/out freeing
-   int size() = return total size of allocated pages in bytes
-   int status() = return error status (0 = ok, 1 = invalid input,
-                   2 = allocation error, 3 = chunksize > maxchunk)
-=======
    void init(maxchunk, pagesize, pagedelta)
      define allocation params and allocate first page(s)
      call right after constructor
@@ -54,7 +43,6 @@
    int size() = return total size of allocated pages in bytes
    int status() = return error status
      0 = ok, 1 = chunksize > maxchunk, 2 = allocation error
->>>>>>> e59d4f67
 ------------------------------------------------------------------------- */
 
 #ifndef LAMMPS_MY_PAGE_H
@@ -65,7 +53,9 @@
 
 template<class T>
 class MyPage {
-<<<<<<< HEAD
+  int ndatum;      // total # of stored datums
+  int nchunk;      // total # of stored chunks
+
  public:
   MyPage() {
     ndatum = nchunk = 0;
@@ -74,26 +64,11 @@
     errorflag = 0;
   }
 
-  void init(int user_maxchunk = 1, int user_pagesize = 1024, 
-            int user_pagedelta = 1) {
-=======
-  int ndatum;      // total # of stored datums
-  int nchunk;      // total # of stored chunks
-
- public:
-  MyPage() {
-    ndatum = nchunk = 0;
-    pages = NULL;
-    npage = 0;
-    errorflag = 0;
-  }
-
   // (re)initialize allocation params
   // also allocate first page(s)
 
   int init(int user_maxchunk = 1, int user_pagesize = 1024, 
            int user_pagedelta = 1) {
->>>>>>> e59d4f67
     maxchunk = user_maxchunk;
     pagesize = user_pagesize;
     pagedelta = user_pagedelta;
@@ -102,9 +77,6 @@
     if (maxchunk > pagesize) return 1;
 
     // free any previously allocated pages
-
-    for (int i = 0; i < npage; i++) free(pages[i]);
-    free(pages);
 
     for (int i = 0; i < npage; i++) free(pages[i]);
     free(pages);
@@ -213,19 +185,11 @@
   }
 
   // return error status
-<<<<<<< HEAD
 
   int status() const {
     return errorflag;
   }
 
-=======
-
-  int status() const {
-    return errorflag;
-  }
-
->>>>>>> e59d4f67
  private:
   T **pages;      // list of allocated pages
   T *page;        // ptr to current page
@@ -233,27 +197,14 @@
   int ipage;      // index of current page
   int index;      // current index on current page
   
-<<<<<<< HEAD
-  int ndatum;      // total # of stored datums
-  int nchunk;      // total # of stored chunks
-  int errorflag;   // flag > 1 if error has occurred
-                   // 1 = invalid inputs
-                   // 2 = memory allocation error
-                   // 3 = chunk size exceeded maxchunk
-
-=======
->>>>>>> e59d4f67
   int maxchunk;   // max # of datums in one requested chunk
   int pagesize;   // # of datums in one page, default = 1024
   int pagedelta;  // # of pages to allocate at once, default = 1
 
-<<<<<<< HEAD
-=======
   int errorflag;  // flag > 0 if error has occurred
                   // 1 = chunk size exceeded maxchunk
                   // 2 = memory allocation error
 
->>>>>>> e59d4f67
   void allocate() {
     npage += pagedelta;
     pages = (T **) realloc(pages,npage*sizeof(T *));
