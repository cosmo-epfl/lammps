/* ----------------------------------------------------------------------
   LAMMPS - Large-scale Atomic/Molecular Massively Parallel Simulator
   http://lammps.sandia.gov, Sandia National Laboratories
   Steve Plimpton, sjplimp@sandia.gov

   Copyright (2003) Sandia Corporation.  Under the terms of Contract
   DE-AC04-94AL85000 with Sandia Corporation, the U.S. Government retains
   certain rights in this software.  This software is distributed under 
   the GNU General Public License.

   See the README file in the top-level LAMMPS directory.
------------------------------------------------------------------------- */

#ifndef LMP_COMM_H
#define LMP_COMM_H

#include "pointers.h"

namespace LAMMPS_NS {

class Comm : protected Pointers {
 public:
<<<<<<< HEAD
  int me,nprocs,nthreads;           // proc info
  int procgrid[3];                  // assigned # of procs in each dim
=======
  int me,nprocs;                    // proc info
  int procgrid[3];                  // procs assigned in each dim of 3d grid
>>>>>>> 9921d207
  int user_procgrid[3];             // user request for procs in each dim
  int myloc[3];                     // which proc I am in each dim
  int procneigh[3][2];              // my 6 neighboring procs
  int ghost_velocity;               // 1 if ghost atoms have velocity, 0 if not
  double cutghost[3];               // cutoffs used for acquiring ghost atoms
  double cutghostuser;              // user-specified ghost cutoff
  int ***grid2proc;                 // which proc owns i,j,k loc in 3d grid
  int recv_from_partition;          // recv proc layout from this partition
  int send_to_partition;            // send my proc layout to this partition
                                    // -1 if no recv or send
  int other_partition_style;        // 0 = recv layout dims must be multiple of
                                    //     my layout dims
  int nthreads;                     // OpenMP threads per MPI process

  Comm(class LAMMPS *);
  virtual ~Comm();

  virtual void init();
  virtual void set_proc_grid();               // setup 3d grid of procs
  virtual void setup();                       // setup 3d comm pattern
  virtual void forward_comm(int dummy = 0);   // forward comm of atom coords
  virtual void reverse_comm();                // reverse comm of forces
  virtual void exchange();                    // move atoms to new procs
  virtual void borders();                     // setup list of atoms to comm

  virtual void forward_comm_pair(class Pair *);    // forward comm from a Pair
  virtual void reverse_comm_pair(class Pair *);    // reverse comm from a Pair
  virtual void forward_comm_fix(class Fix *);      // forward comm from a Fix
  virtual void reverse_comm_fix(class Fix *);      // reverse comm from a Fix
  virtual void forward_comm_compute(class Compute *);  // forward from a Compute
  virtual void reverse_comm_compute(class Compute *);  // reverse from a Compute
  virtual void forward_comm_dump(class Dump *);    // forward comm from a Dump
  virtual void reverse_comm_dump(class Dump *);    // reverse comm from a Dump

  virtual void set(int, char **);         // set communication style
  void set_processors(int, char **);      // set 3d processor grid attributes

  virtual bigint memory_usage();

 protected:
  int style;                        // single vs multi-type comm
  int nswap;                        // # of swaps to perform
  int need[3];                      // procs I need atoms from in each dim
  int triclinic;                    // 0 if domain is orthog, 1 if triclinic
  int maxswap;                      // max # of swaps memory is allocated for
  int size_forward;                 // # of per-atom datums in forward comm
  int size_reverse;                 // # of datums in reverse comm
  int size_border;                  // # of datums in forward border comm
  int *sendnum,*recvnum;            // # of atoms to send/recv in each swap
  int *sendproc,*recvproc;          // proc to send/recv to/from at each swap
  int *size_forward_recv;           // # of values to recv in each forward comm
  int *size_reverse_send;           // # to send in each reverse comm
  int *size_reverse_recv;           // # to recv in each reverse comm
  double *slablo,*slabhi;           // bounds of slab to send at each swap
  double **multilo,**multihi;       // bounds of slabs for multi-type swap
  double **cutghostmulti;           // cutghost on a per-type basis
  int *pbc_flag;                    // general flag for sending atoms thru PBC
  int **pbc;                        // dimension flags for PBC adjustments
  int comm_x_only,comm_f_only;      // 1 if only exchange x,f in for/rev comm
  int map_style;                    // non-0 if global->local mapping is done
  int bordergroup;                  // only communicate this group in borders
  int gridflag;                     // option for creating 3d grid
  int mapflag;                      // option for mapping procs to 3d grid
  char xyz[4];                      // xyz mapping of procs to 3d grid
  char *customfile;                 // file with custom proc map
  char *outfile;                    // proc grid/map output file

  int otherflag;                    // 1 if this partition dependent on another
  int other_style;                  // style of dependency
  int other_procgrid[3];            // proc layout of another partition
  int ncores;                       // # of cores per node
  int coregrid[3];                  // 3d grid of cores within a node
  int user_coregrid[3];             // user request for cores in each dim

  int *firstrecv;                   // where to put 1st recv atom in each swap
  int **sendlist;                   // list of atoms to send in each swap
  int *maxsendlist;                 // max size of send list for each swap

  double *buf_send;                 // send buffer for all comm
  double *buf_recv;                 // recv buffer for all comm
  int maxsend,maxrecv;              // current size of send/recv buffer
  int maxforward,maxreverse;        // max # of datums in forward/reverse comm
 
  virtual void grow_send(int,int);          // reallocate send buffer
  virtual void grow_recv(int);              // free/allocate recv buffer
  virtual void grow_list(int, int);         // reallocate one sendlist
  virtual void grow_swap(int);              // grow swap and multi arrays
  virtual void allocate_swap(int);          // allocate swap arrays
  virtual void allocate_multi(int);         // allocate multi arrays
  virtual void free_swap();                 // free swap arrays
  virtual void free_multi();                // free multi arrays
};

}

#endif

/* ERROR/WARNING messages:

E: Bad grid of processors

The 3d grid of processors defined by the processors command does not
match the number of processors LAMMPS is being run on.

E: Processor count in z must be 1 for 2d simulation

Self-explanatory.

E: Illegal ... command

Self-explanatory.  Check the input script syntax and compare to the
documentation for the command.  You can use -echo screen as a
command-line option when running LAMMPS to see the offending line.

E: Invalid group in communicate command

Self-explanatory.

E: Communicate group != atom_modify first group

Self-explanatory.

E: Invalid cutoff in communicate command

Specified cutoff must be >= 0.0.

E: Cannot use processors part command without using partitions

UNDOCUMENTED

E: Invalid partitions in processors part command

UNDOCUMENTED

E: Sending partition in processors part command is already a sender

UNDOCUMENTED

E: Receiving partition in processors part command is already a receiver

UNDOCUMENTED

E: Processors grid numa and map style are incompatible

UNDOCUMENTED

E: Processors part option and grid style are incompatible

UNDOCUMENTED

*/<|MERGE_RESOLUTION|>--- conflicted
+++ resolved
@@ -20,13 +20,8 @@
 
 class Comm : protected Pointers {
  public:
-<<<<<<< HEAD
-  int me,nprocs,nthreads;           // proc info
-  int procgrid[3];                  // assigned # of procs in each dim
-=======
   int me,nprocs;                    // proc info
   int procgrid[3];                  // procs assigned in each dim of 3d grid
->>>>>>> 9921d207
   int user_procgrid[3];             // user request for procs in each dim
   int myloc[3];                     // which proc I am in each dim
   int procneigh[3][2];              // my 6 neighboring procs
