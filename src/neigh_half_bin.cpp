/* ----------------------------------------------------------------------
   LAMMPS - Large-scale Atomic/Molecular Massively Parallel Simulator
   http://lammps.sandia.gov, Sandia National Laboratories
   Steve Plimpton, sjplimp@sandia.gov

   Copyright (2003) Sandia Corporation.  Under the terms of Contract
   DE-AC04-94AL85000 with Sandia Corporation, the U.S. Government retains
   certain rights in this software.  This software is distributed under 
   the GNU General Public License.

   See the README file in the top-level LAMMPS directory.
------------------------------------------------------------------------- */

#include "neighbor.h"
#include "neigh_list.h"
#include "atom.h"
#include "error.h"

using namespace LAMMPS_NS;

/* ----------------------------------------------------------------------
   binned neighbor list construction with partial Newton's 3rd law
   each owned atom i checks own bin and other bins in stencil
   pair stored once if i,j are both owned and i < j
   pair stored by me if j is ghost (also stored by proc owning j)
------------------------------------------------------------------------- */

void Neighbor::half_bin_no_newton(NeighList *list)
{
  int i,j,k,n,itype,jtype,ibin,which;
  double xtmp,ytmp,ztmp,delx,dely,delz,rsq;
  int *neighptr;

  // bin local & ghost atoms

  bin_atoms();

  // loop over each atom, storing neighbors

  int **special = atom->special;
  int **nspecial = atom->nspecial;
  int *tag = atom->tag;

  double **x = atom->x;
  int *type = atom->type;
  int *mask = atom->mask;
  int *molecule = atom->molecule;
  int nlocal = atom->nlocal;
  int nall = nlocal + atom->nghost;
  if (includegroup) nlocal = atom->nfirst;
  int molecular = atom->molecular;

  int *ilist = list->ilist;
  int *numneigh = list->numneigh;
  int **firstneigh = list->firstneigh;
  int **pages = list->pages;
  int nstencil = list->nstencil;
  int *stencil = list->stencil;

  int inum = 0;
  int npage = 0;
  int npnt = 0;

  for (i = 0; i < nlocal; i++) {

    if (pgsize - npnt < oneatom) {
      npnt = 0;
      npage++;
      if (npage == list->maxpage) pages = list->add_pages();
    }

    neighptr = &pages[npage][npnt];
    n = 0;

    itype = type[i];
    xtmp = x[i][0];
    ytmp = x[i][1];
    ztmp = x[i][2];

    // loop over all atoms in other bins in stencil including self
    // only store pair if i < j
    // stores own/own pairs only once
    // stores own/ghost pairs on both procs

    ibin = coord2bin(x[i]);

    for (k = 0; k < nstencil; k++) {
      for (j = binhead[ibin+stencil[k]]; j >= 0; j = bins[j]) {
	if (j <= i) continue;

	jtype = type[j];
	if (exclude && exclusion(i,j,itype,jtype,mask,molecule)) continue;

	delx = xtmp - x[j][0];
	dely = ytmp - x[j][1];
	delz = ztmp - x[j][2];
	rsq = delx*delx + dely*dely + delz*delz;

	if (rsq <= cutneighsq[itype][jtype]) {
<<<<<<< HEAD
	  if (molecular) which = find_special(atom->special[i],
					      atom->nspecial[i],
					      atom->tag[j]);
=======
	  if (molecular) which = find_special(special[i],nspecial[i],tag[j]);
>>>>>>> 7a5cf148
	  else which = 0;
	  if (which == 0) neighptr[n++] = j;
	  else if (which > 0) neighptr[n++] = which*nall + j;
	}
      }
    }

    ilist[inum++] = i;
    firstneigh[i] = neighptr;
    numneigh[i] = n;
    npnt += n;
    if (n > oneatom || npnt >= pgsize)
      error->one("Neighbor list overflow, boost neigh_modify one or page");
  }

  list->inum = inum;
}

/* ----------------------------------------------------------------------
   binned neighbor list construction with full Newton's 3rd law
   each owned atom i checks its own bin and other bins in Newton stencil
   every pair stored exactly once by some processor
------------------------------------------------------------------------- */

void Neighbor::half_bin_newton(NeighList *list)
{
  int i,j,k,n,itype,jtype,ibin,which;
  double xtmp,ytmp,ztmp,delx,dely,delz,rsq;
  int *neighptr;

  // bin local & ghost atoms

  bin_atoms();

  // loop over each atom, storing neighbors

  int **special = atom->special;
  int **nspecial = atom->nspecial;
  int *tag = atom->tag;

  double **x = atom->x;
  int *type = atom->type;
  int *mask = atom->mask;
  int *molecule = atom->molecule;
  int nlocal = atom->nlocal;
  int nall = nlocal + atom->nghost;
  int molecular = atom->molecular;
  if (includegroup) nlocal = atom->nfirst;

  int *ilist = list->ilist;
  int *numneigh = list->numneigh;
  int **firstneigh = list->firstneigh;
  int **pages = list->pages;
  int nstencil = list->nstencil;
  int *stencil = list->stencil;
  
  int inum = 0;
  int npage = 0;
  int npnt = 0;

  for (i = 0; i < nlocal; i++) {

    if (pgsize - npnt < oneatom) {
      npnt = 0;
      npage++;
      if (npage == list->maxpage) pages = list->add_pages();
    }

    neighptr = &pages[npage][npnt];
    n = 0;

    itype = type[i];
    xtmp = x[i][0];
    ytmp = x[i][1];
    ztmp = x[i][2];

    // loop over rest of atoms in i's bin, ghosts are at end of linked list
    // if j is owned atom, store it, since j is beyond i in linked list
    // if j is ghost, only store if j coords are "above and to the right" of i

    for (j = bins[i]; j >= 0; j = bins[j]) {
      if (j >= nlocal) {
	if (x[j][2] < ztmp) continue;
	if (x[j][2] == ztmp) {
	  if (x[j][1] < ytmp) continue;
	  if (x[j][1] == ytmp && x[j][0] < xtmp) continue;
	}
      }

      jtype = type[j];
      if (exclude && exclusion(i,j,itype,jtype,mask,molecule)) continue;

      delx = xtmp - x[j][0];
      dely = ytmp - x[j][1];
      delz = ztmp - x[j][2];
      rsq = delx*delx + dely*dely + delz*delz;

      if (rsq <= cutneighsq[itype][jtype]) {
<<<<<<< HEAD
	if (molecular) which = find_special(atom->special[i],
					    atom->nspecial[i],
					    atom->tag[j]);
=======
	if (molecular) which = find_special(special[i],nspecial[i],tag[j]);
>>>>>>> 7a5cf148
	else which = 0;
	if (which == 0) neighptr[n++] = j;
	else if (which > 0) neighptr[n++] = which*nall + j;
      }
    }

    // loop over all atoms in other bins in stencil, store every pair

    ibin = coord2bin(x[i]);
    for (k = 0; k < nstencil; k++) {
      for (j = binhead[ibin+stencil[k]]; j >= 0; j = bins[j]) {
	jtype = type[j];
	if (exclude && exclusion(i,j,itype,jtype,mask,molecule)) continue;

	delx = xtmp - x[j][0];
	dely = ytmp - x[j][1];
	delz = ztmp - x[j][2];
	rsq = delx*delx + dely*dely + delz*delz;

	if (rsq <= cutneighsq[itype][jtype]) {
<<<<<<< HEAD
	  if (molecular) which = find_special(atom->special[i],
					      atom->nspecial[i],
					      atom->tag[j]);
=======
	  if (molecular) which = find_special(special[i],nspecial[i],tag[j]);
>>>>>>> 7a5cf148
	  else which = 0;
	  if (which == 0) neighptr[n++] = j;
	  else if (which > 0) neighptr[n++] = which*nall + j;
	}
      }
    }

    ilist[inum++] = i;
    firstneigh[i] = neighptr;
    numneigh[i] = n;
    npnt += n;
    if (n > oneatom || npnt >= pgsize)
      error->one("Neighbor list overflow, boost neigh_modify one or page");
  }

  list->inum = inum;
}

/* ----------------------------------------------------------------------
   binned neighbor list construction with Newton's 3rd law for triclinic
   each owned atom i checks its own bin and other bins in triclinic stencil
   every pair stored exactly once by some processor
------------------------------------------------------------------------- */

void Neighbor::half_bin_newton_tri(NeighList *list)
{
  int i,j,k,n,itype,jtype,ibin,which;
  double xtmp,ytmp,ztmp,delx,dely,delz,rsq;
  int *neighptr;

  // bin local & ghost atoms

  bin_atoms();

  // loop over each atom, storing neighbors

  int **special = atom->special;
  int **nspecial = atom->nspecial;
  int *tag = atom->tag;

  double **x = atom->x;
  int *type = atom->type;
  int *mask = atom->mask;
  int *molecule = atom->molecule;
  int nlocal = atom->nlocal;
  int nall = nlocal + atom->nghost;
  int molecular = atom->molecular;
  if (includegroup) nlocal = atom->nfirst;

  int *ilist = list->ilist;
  int *numneigh = list->numneigh;
  int **firstneigh = list->firstneigh;
  int **pages = list->pages;
  int nstencil = list->nstencil;
  int *stencil = list->stencil;

  int inum = 0;
  int npage = 0;
  int npnt = 0;

  for (i = 0; i < nlocal; i++) {

    if (pgsize - npnt < oneatom) {
      npnt = 0;
      npage++;
      if (npage == list->maxpage) pages = list->add_pages();
    }

    neighptr = &pages[npage][npnt];
    n = 0;

    itype = type[i];
    xtmp = x[i][0];
    ytmp = x[i][1];
    ztmp = x[i][2];

    // loop over all atoms in bins in stencil
    // pairs for atoms j "below" i are excluded
    // below = lower z or (equal z and lower y) or (equal zy and lower x)
    //         (equal zyx and j <= i)
    // latter excludes self-self interaction but allows superposed atoms

    ibin = coord2bin(x[i]);
    for (k = 0; k < nstencil; k++) {
      for (j = binhead[ibin+stencil[k]]; j >= 0; j = bins[j]) {
	if (x[j][2] < ztmp) continue;
	if (x[j][2] == ztmp) {
	  if (x[j][1] < ytmp) continue;
	  if (x[j][1] == ytmp) {
	    if (x[j][0] < xtmp) continue;
	    if (x[j][0] == xtmp && j <= i) continue;
	  }
	}

	jtype = type[j];
	if (exclude && exclusion(i,j,itype,jtype,mask,molecule)) continue;

	delx = xtmp - x[j][0];
	dely = ytmp - x[j][1];
	delz = ztmp - x[j][2];
	rsq = delx*delx + dely*dely + delz*delz;

	if (rsq <= cutneighsq[itype][jtype]) {
<<<<<<< HEAD
	  if (molecular) which = find_special(atom->special[i],
					      atom->nspecial[i],
					      atom->tag[j]);
=======
	  if (molecular) which = find_special(special[i],nspecial[i],tag[j]);
>>>>>>> 7a5cf148
	  else which = 0;
	  if (which == 0) neighptr[n++] = j;
	  else if (which > 0) neighptr[n++] = which*nall + j;
	}
      }
    }

    ilist[inum++] = i;
    firstneigh[i] = neighptr;
    numneigh[i] = n;
    npnt += n;
    if (n > oneatom || npnt >= pgsize)
      error->one("Neighbor list overflow, boost neigh_modify one or page");
  }

  list->inum = inum;
}<|MERGE_RESOLUTION|>--- conflicted
+++ resolved
@@ -97,13 +97,7 @@
 	rsq = delx*delx + dely*dely + delz*delz;
 
 	if (rsq <= cutneighsq[itype][jtype]) {
-<<<<<<< HEAD
-	  if (molecular) which = find_special(atom->special[i],
-					      atom->nspecial[i],
-					      atom->tag[j]);
-=======
 	  if (molecular) which = find_special(special[i],nspecial[i],tag[j]);
->>>>>>> 7a5cf148
 	  else which = 0;
 	  if (which == 0) neighptr[n++] = j;
 	  else if (which > 0) neighptr[n++] = which*nall + j;
@@ -202,13 +196,7 @@
       rsq = delx*delx + dely*dely + delz*delz;
 
       if (rsq <= cutneighsq[itype][jtype]) {
-<<<<<<< HEAD
-	if (molecular) which = find_special(atom->special[i],
-					    atom->nspecial[i],
-					    atom->tag[j]);
-=======
 	if (molecular) which = find_special(special[i],nspecial[i],tag[j]);
->>>>>>> 7a5cf148
 	else which = 0;
 	if (which == 0) neighptr[n++] = j;
 	else if (which > 0) neighptr[n++] = which*nall + j;
@@ -229,13 +217,7 @@
 	rsq = delx*delx + dely*dely + delz*delz;
 
 	if (rsq <= cutneighsq[itype][jtype]) {
-<<<<<<< HEAD
-	  if (molecular) which = find_special(atom->special[i],
-					      atom->nspecial[i],
-					      atom->tag[j]);
-=======
 	  if (molecular) which = find_special(special[i],nspecial[i],tag[j]);
->>>>>>> 7a5cf148
 	  else which = 0;
 	  if (which == 0) neighptr[n++] = j;
 	  else if (which > 0) neighptr[n++] = which*nall + j;
@@ -339,13 +321,7 @@
 	rsq = delx*delx + dely*dely + delz*delz;
 
 	if (rsq <= cutneighsq[itype][jtype]) {
-<<<<<<< HEAD
-	  if (molecular) which = find_special(atom->special[i],
-					      atom->nspecial[i],
-					      atom->tag[j]);
-=======
 	  if (molecular) which = find_special(special[i],nspecial[i],tag[j]);
->>>>>>> 7a5cf148
 	  else which = 0;
 	  if (which == 0) neighptr[n++] = j;
 	  else if (which > 0) neighptr[n++] = which*nall + j;
