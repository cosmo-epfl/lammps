--- conflicted
+++ resolved
@@ -56,13 +56,6 @@
 
  protected:
   int first;                 // flag for first time initialization
-
-<<<<<<< HEAD
- private:
-=======
- protected:
-  int first;                 // flag for first time initialization
->>>>>>> 5a968ac6
   int maxpartner;            // max # of peridynamic neighs for any atom
   int *npartner;             // # of neighbors for each atom
   int **partner;             // neighs for each atom, stored as global IDs
