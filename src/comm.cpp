--- conflicted
+++ resolved
@@ -262,24 +262,9 @@
 
   if (domain->triclinic) domain->set_lamda_box();
 
-<<<<<<< HEAD
-  if (me == 0) {
-    if (screen) fprintf(screen,"  %d by %d by %d MPI processor grid\n",
-			procgrid[0],procgrid[1],procgrid[2]);
-    if (logfile) fprintf(logfile,"  %d by %d by %d MPI processor grid\n",
-			 procgrid[0],procgrid[1],procgrid[2]);
-
-#if defined(_OPENMP)
-    // This will be the indication that a binary was compiled with OpenMP support.
-    if (screen) fprintf(screen,"  using %d OpenMP thread(s) per MPI task\n", nthreads);
-    if (logfile) fprintf(logfile,"  using %d OpenMP thread(s) per MPI task\n", nthreads);
-#endif
-  }
-=======
   // free ProcMap class
 
   delete pmap;
->>>>>>> 9921d207
 
   // send my 3d proc grid to another partition if requested
 
