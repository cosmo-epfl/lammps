--- conflicted
+++ resolved
@@ -1,17 +1,12 @@
 
 #precision setting: 1 single, 2 double, 4 mixed
-precision ?= 1
+precision ?= 4
 
 #verbose setting: 0 no, 1 yes
 verbose ?= 1
 
-<<<<<<< HEAD
-#GPU architecture (compute capability): 13, 20, 21
+#GPU architecture (compute capability): 13, 20, 21, 30, 35
 arch ?= 21
-=======
-#GPU architecture (compute capability): 13, 20, 21, 35
-arch ?= 20
->>>>>>> 451d5c04
 
 #Using cufft (should not be changed)
 cufft ?= 1
